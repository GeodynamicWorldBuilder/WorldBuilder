--- conflicted
+++ resolved
@@ -11,14 +11,10 @@
 
 ## [Unreleased]
 ### Added
-<<<<<<< HEAD
 - Added a cookbook tutorial for a simple subduction model in 2D Cartesian geometry. \[Magali Billen; 2024-02-14; [#535](https://github.com/GeodynamicWorldBuilder/WorldBuilder/issues/535)
-- Added an option to use the plate model as the reference model for the mass conserving temperature of the slab. \[Haoyuan Li; 2024-02-02; [#471](https://github.com/GeodynamicWorldBuilder/WorldBuilder/pull/471)
-=======
 - Added an option to use the plate model as the reference model for the mass conserving temperature of the slab. \[Haoyuan Li; 2024-02-02; [#471](https://github.com/GeodynamicWorldBuilder/WorldBuilder/pull/471)\]
 - Added a cookbook for making a transform fault and using this model in ASPECT. \[Juliane Dannberg; 2024-02-14; [#563](https://github.com/GeodynamicWorldBuilder/WorldBuilder/pull/563)\]
 - Added a system which allows users to tag features. The tag index can then be written out throught the gwb-dat program. \[Menno Fraters and Timo Heister; 2024-02-15; [[#598](https://github.com/GeodynamicWorldBuilder/WorldBuilder/pull/598)]\]
->>>>>>> 260c854e
 
 ### Changed 
 - Unified the directories `cookbooks/` and `doc/sphinx/user_manual/cookbooks`. All information about cookbooks including the documentation is now bundled in the top-level `cookbooks/` directory. \[Rene Gassmoeller; 2024-02-14; [#558](github.com/GeodynamicWorldBuilder/WorldBuilder/pull/558)\]
