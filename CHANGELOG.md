# Changelog
All notable changes to this project will be documented in this file.

The format is based on [Keep a Changelog](https://keepachangelog.com/en/1.0.0/),
with the addition of author(s), date of change and optionally the relevant issue. 

Add new entries a the bottom of the current list in the subheading. Item format: 
- Description. [Name; date; relevant github issue tag(s) and or pull requests]

This project adheres to [Semantic Versioning](https://semver.org/spec/v2.0.0.html).

## [Unreleased]
### Added
- Added an option to use the plate model as the reference model for the mass conserving temperature of the slab. \[Haoyuan Li; 2024-02-02; [#471](https://github.com/GeodynamicWorldBuilder/WorldBuilder/pull/471)\]
- Added a cookbook for making a transform fault and using this model in ASPECT. \[Juliane Dannberg; 2024-02-14; [#563](https://github.com/GeodynamicWorldBuilder/WorldBuilder/pull/563)\]

### Changed 
<<<<<<< HEAD
- Relocated the code that is used to calculate spreading center quantities like distance from the ridge, and spreading rate. Currently the spreading rate is just a constant value, but this will be changed in a follow up pull request. \[Daniel Douglas; 2024-02-14; [#590](https://github.com/GeodynamicWorldBuilder/WorldBuilder/pull/590)
=======
- Unified the directories `cookbooks/` and `doc/sphinx/user_manual/cookbooks`. All information about cookbooks including the documentation is now bundled in the top-level `cookbooks/` directory. \[Rene Gassmoeller; 2024-02-14; [#558](github.com/GeodynamicWorldBuilder/WorldBuilder/pull/558)\]
>>>>>>> 6f0e0a44

### Fixed
- Fixed an issue where the ridge feature in spherical geometries for both the half space cooling and plate cooling models gave a discontinuous spreading center when crossing longitudes at intervals of 90 degrees. \[Daniel Douglas; 2024-01-22; [#520](github.com/GeodynamicWorldBuilder/WorldBuilder/pull/520),[#518](github.com/GeodynamicWorldBuilder/WorldBuilder/issues/518)\]
- In some cases the bezier curve closest_point_on_curve_segment function would include a half circle around the end point(s) as part of a slab/fault. \[Menno Fraters, reported by Daniel Douglas;2023-12-07; [#522](https://github.com/GeodynamicWorldBuilder/WorldBuilder/issues/522) and [#523](https://github.com/GeodynamicWorldBuilder/WorldBuilder/pull/523)\]

## [0.5.0]
### Added
- The World Builder Visualizer can now compress vtu files with zlib and output in binary through the vtu11 library. ASCII output is still available.  \[Menno Fraters; 2021-06-26; [#282](github.com/GeodynamicWorldBuilder/WorldBuilder/pull/282)\]
- The option to use a half space cooling model for the temperature of an oceanic plate has been added to the oceanic plate feature. \[Magali Billen; 2021-07-15; [#317](github.com/GeodynamicWorldBuilder/WorldBuilder/pull/317)\] 
- Information about the depth of the reference surface in the PointDistanceFromCurvedPlanes structure. \[Menno Fraters; 2021-07-20; [#320](github.com/GeodynamicWorldBuilder/WorldBuilder/pull/320)\]
- The option for a smooth slab temperature structure that conserves mass with distance along the slab surface. \[Magali Billen; 2021-07-28; [#323](github.com/GeodynamicWorldBuilder/WorldBuilder/pull/323)\]
- The option for a temperature model for an oceanic plate with a constant age using the plate model. \[Haoyuan Li; 2021-10-29; [#344](https://github.com/GeodynamicWorldBuilder/WorldBuilder/pull/344)\]
- The cmake targets to easily switch between debug and release mode \[Menno Fraters; 2021-10-31; [#361](https://github.com/GeodynamicWorldBuilder/WorldBuilder/pull/361)\]
- A new depth method for the spherical coordinate system called begin at end segment. This adds the spherical correction to the end of the segment instead of the beginning, resulting in a smoother transition between segments. \[Menno Fraters; 2021-11-06; [#364](https://github.com/GeodynamicWorldBuilder/WorldBuilder/pull/364), [#365](https://github.com/GeodynamicWorldBuilder/WorldBuilder/pull/365)\]
- A new input parameter and accociated functions which define the maximum depth of a model. This allows the world builder to create a complete picture of the world. \[Menno Fraters; 2021-11-08; [#367](https://github.com/GeodynamicWorldBuilder/WorldBuilder/pull/367) and [#331](https://github.com/GeodynamicWorldBuilder/WorldBuilder/issues/331)\]
- A one of type which can create a JSON schema entry where one of several types can be chosen. \[Menno Fraters; 2022-03-26; [#396](https://github.com/GeodynamicWorldBuilder/WorldBuilder/pull/396)\]
- A value at points type which can read in an array containing a value and a list of points from the input. \[Menno Fraters; 2022-03-26; [#396](https://github.com/GeodynamicWorldBuilder/WorldBuilder/pull/396)\]
- A surface object which can take an array of value at points and create an interpolation through delaunay triangulation (with the delaunator library which was added) and a KD-Tree and barycentric linear interplation. \[Menno Fraters, KD-Tree with help of Oliver Kreylos; 2022-03-26; [#396](https://github.com/GeodynamicWorldBuilder/WorldBuilder/pull/396)\]
- The option to make min and max depth into variable surfaces for all area features (continental plate, oceanic plate and mantle layer) and their temperature, composition and grain plugins. \[Menno Fraters; 2022-03-26; [#366](https://github.com/GeodynamicWorldBuilder/WorldBuilder/issues/366) and [#396](https://github.com/GeodynamicWorldBuilder/WorldBuilder/pull/396)\]
- The option to the WordBuilderApp to input 3D spherical coordinates \[Menno Fraters; 2022-03-26; [#396](https://github.com/GeodynamicWorldBuilder/WorldBuilder/pull/396)\]
- An equal operator (operator==) for the point class, which compares two points with an espilon. \[Menno Fraters; 2022-03-26; [#396](https://github.com/GeodynamicWorldBuilder/WorldBuilder/pull/396)\]
- New gravity plugin system with a uniform gravity plugin where the gravity magnitude can be set from the input file. This how replaces the gravity input provided through the interface. The interface itself will be updated in a future pull request, where the gravity norm parameter will be removed. \[Menno Fraters; 2022-03-27; [#370](https://github.com/GeodynamicWorldBuilder/WorldBuilder/pull/370)\]
- ApprovalTest have been added to the unit tests. \[Menno Fraters; 2022-04-09; [#401](https://github.com/GeodynamicWorldBuilder/WorldBuilder/pull/401)\]
- Added a cmake target to update the reference test results called `update_test_references`. \[Menno Fraters; 2022-04-12; [#404](github.com/GeodynamicWorldBuilder/WorldBuilder/issues/404)\]
- Added a new multi property query interface called properties to the world. This allows to ask for different properties at the same time, which significantly improve performance. Internally all other interface now use this properties function to reduce complexity. \[Menno Fraters; 2022-04-18; [#409](github.com/GeodynamicWorldBuilder/WorldBuilder/issues/409) and [#410](github.com/GeodynamicWorldBuilder/WorldBuilder/issues/410)\]
- Added a new compositional model for fault models such that ensures a smooth transition of compositional value from the fault trace until a particular user-determined distance. This feature can be helpful for model that uses composition of fault to compute other material properties, e.g., viscosity. \[Arushi Saxena; 2022-05-19; [#356](https://github.com/GeodynamicWorldBuilder/WorldBuilder/pull/356)
- Added an interface to compute the distance of a query point to a feature's plane. For example, the distance of a point to a subducting slab could be duely computed. This interface simply calls the previously implemented interfaces of the feature objects and wrap them up. Thus it only takes variables like coordinates and depth in the model and could be called from ASPECT directly.
\[Haoyuan Li; 2022-12-23; [#453](https://github.com/GeodynamicWorldBuilder/WorldBuilder/pull/453)
- Added tester options to allow running the tester with gdb and/or valgrind. Also setup a github action which automatically runs gdb and valgrind when running the tester. \[Menno Fraters; 2023-01-26; [#466](https://github.com/GeodynamicWorldBuilder/WorldBuilder/pull/466)\]
- Added some tips and tricks in the doc/sphinx/developer_manual/contributing_to_the_code/tips_and_tricks.md file. \[Haoyuan Li; 2023-02-09; [#472](https://github.com/GeodynamicWorldBuilder/WorldBuilder/pull/472)]
- Added operation options `add`, `subtract` and `replace defined only` to the the composition plugins \[Menno Fraters; 2023-02-17; [#474](https://github.com/GeodynamicWorldBuilder/WorldBuilder/pull/474)\]
- Added a new compositional model for subducting slab models such that ensures a smooth transition of compositional value from one part of a compositional layer to the other side of the layer. This is based on Arushi Saxena's fault composition plugin with the same name ([#356](https://github.com/GeodynamicWorldBuilder/WorldBuilder/pull/356)) \[Menno Fraters; 2023-02-18; [#477](https://github.com/GeodynamicWorldBuilder/WorldBuilder/pull/356)\]
- If World Builder is configured with MPI it now reads input files on a single process and distributes them via MPI to other processes to reduce I/O load. This can be extended in the future to other input files. \[Rene Gassmoeller; 2023-04-13; [#480](github.com/GeodynamicWorldBuilder/WorldBuilder/pull/480)\]
- Added a new html manual based on Sphinx, including a new tutorial which was designed from scratch to get new users up to speed quickly. It also contains a much structure to add cookbooks, developer and other documentation in the future. \[Menno Fraters; 2023-05-31; [#379](https://github.com/GeodynamicWorldBuilder/WorldBuilder/pull/489), [#379](https://github.com/GeodynamicWorldBuilder/WorldBuilder/issues/379) the related pull request mentioned in that issue.\]

### Changed
- The World Builder Visualizer will now use zlib compression for vtu files by default. If zlib is not available binary output will be used. \[Menno Fraters; 2021-06-26; [#282](github.com/GeodynamicWorldBuilder/WorldBuilder/pull/282)\]
- The return argument type of the distance_point_from_curved_planes function has been converted from a map to a struct, requiring a change in the plugin interfaces for 'fault_models' and 'subducting_plate_models', but significantly increasing the speed of the function and all functions that access its returned values. \[Rene Gassmoeller; 2021-06-27; [#289](github.com/GeodynamicWorldBuilder/WorldBuilder/issues/289)\]
- The plugin systems (temperature, composition and grains) and the distance_point_from_curved_planes function now all pass a precomputed NaturalCoordinate, besides just the cartesian position. It turns out that this can make a significant performance differce. \[Issue found and solution suggested by Wolfgang Bangerth, implemented and tested by Menno Fraters; 2021-07-03; [#300](github.com/GeodynamicWorldBuilder/WorldBuilder/pull/300) and [#219](github.com/GeodynamicWorldBuilder/WorldBuilder/issues/219)\]
- Introduces a bounding box for searching the fault and the subducting plate model properties (temperature, composition, grains) in the lateral direction. This reduces the computation time by constraining the number of points for which the expensive distance_point_from_curved_planes function is called. \[Arushi Saxena; 2021-07-15; [#219](https://github.com/GeodynamicWorldBuilder/WorldBuilder/issues/219)\]
- Changing the internal interface of the get function to add a new structure (AdditionalParameters) to hold additional parameters (total_local_segment_length and local_thickness). The local_thickness has been moved away from the PointDistanceFromCurvedPlanes structure.  \[Menno Fraters; 2021-09-08; [#330](github.com/GeodynamicWorldBuilder/WorldBuilder/pull/282)\]
- Changed the name of the main branch from master to main \[Menno Fraters; 2021-10-28; [#350](https://github.com/GeodynamicWorldBuilder/WorldBuilder/pull/350)\]
- Ridge coordinates are now an array of ridges, allowing multiple ridges within a single oceanic plate with transform faults in between. \[Menno Fraters; 2021-11-03; [#362](https://github.com/GeodynamicWorldBuilder/WorldBuilder/pull/362)\]
- parse entries for all temperature, composition and grain plugins now require the coordinates of the feature to be passed as a parameter. \[Menno Fraters; 2022-03-26; [#396](https://github.com/GeodynamicWorldBuilder/WorldBuilder/pull/396)\]
- NaturalCoordinate has moved out of utilities to the objects namespace and folder. \[Menno Fraters; 2022-03-26; [#399](https://github.com/GeodynamicWorldBuilder/WorldBuilder/pull/399)\]
- Breaking Change: Non-continuous interpolation has been removed, a lot of corner cases for the continuous interpolation have been fixed and accuracy has been improved with a new algorithm to compute the closest point on a spline. \[Menno Fraters; 2022-04-09; [#401](https://github.com/GeodynamicWorldBuilder/WorldBuilder/pull/401)\]
- Breaking change: The temperature interfaces with gravity as a parameter are now deprecated and the App and Visualization programs no longer use or accept gravity. \[Menno Fraters; 2022-04-12; [#404](github.com/GeodynamicWorldBuilder/WorldBuilder/issues/404)\]
- Breaking change: The WorldBuilderApp application has been renamed to gwb-dat. \[Menno Fraters; 2022-06-27; [#379](github.com/GeodynamicWorldBuilder/WorldBuilder/issues/379), [#440](github.com/GeodynamicWorldBuilder/WorldBuilder/issues/440)\]
- Breaking change: The WorldBuilderVisualization application has been renamed to gwb-grid. \[Menno Fraters; 2022-06-27; [#379](github.com/GeodynamicWorldBuilder/WorldBuilder/issues/379), [#440](github.com/GeodynamicWorldBuilder/WorldBuilder/issues/440)\]
- Breaking change: The Cubic monotone spline interpolation has been replaced with a Cubic Bezier spline. \[Menno Fraters; 2023-01-27; [#462](github.com/GeodynamicWorldBuilder/WorldBuilder/pull/462), [#452](github.com/GeodynamicWorldBuilder/WorldBuilder/pull/452), [#449](github.com/GeodynamicWorldBuilder/WorldBuilder/issues/339), [#429](github.com/GeodynamicWorldBuilder/WorldBuilder/issues/429)\]
- The slab/fault is now always on one side of the trench/fault line. The reference point is now used to determine whether it on the right or left side of the line between the first and last point, and the rest of the slab will remain on that side. \[Menno Fraters; 2023-01-27; [#462](github.com/GeodynamicWorldBuilder/WorldBuilder/pull/462)\]
- Modified the mass conserving slab temperature model to use error functions to parameterize the minimum slab temperature and to allow the thickness of the top thermal boundary layer to be increased independent from the mass conserving constraints. \[Magali Billen; 2023-02-16; [#470](github.com/GeodynamicWorldBuilder/WorldBuilder/pull/470)\]
- The interface of the properties functions of features now takes a reference to the properties vector instead of creating a copy. All internal features have been changed, but all user created features will have to be adjusted as well.  \[Rene Gassmoeller; 2023-05-11; [#485](github.com/GeodynamicWorldBuilder/WorldBuilder/pull/485)\]
- The World Builder can now be easily build included in another CMake project by using ADD_SUBDIRECTORY. It now uses `PROJECT_*_DIR` instead of `CMAKE_*_DIR` and if it is build by an external project, the targets will have a `wb_` prefix. \[Menno Fraters; 2023-01-27; [#492](github.com/GeodynamicWorldBuilder/WorldBuilder/pull/492)\]

### Fixed 
- Using slabs and faults beyond the -180 to 180 range gave issues. These are now fixed and it now works and is tested for the -380 to 380 range. \[Menno Fraters; 2021-10-22; [#338](https://github.com/GeodynamicWorldBuilder/WorldBuilder/issues/338), [#340](https://github.com/GeodynamicWorldBuilder/WorldBuilder/pull/340) and [#342](https://github.com/GeodynamicWorldBuilder/WorldBuilder/pull/342)\]
- The ridge coordinates for the mass conservative slab temperature model where not converted to radians internally. \[Menno Fraters; 2021-10-27; [#352](https://github.com/GeodynamicWorldBuilder/WorldBuilder/issues/352)\]
- Fixed the taper of temperature at the slab tip for the bottom part of the slab, and fixed issue with negative temperatures above slab when there is an existing overririding plate temperature. \[Magali Billen; 2021-11-02; [#353](https:https://github.com/GeodynamicWorldBuilder/WorldBuilder/issues/353)
- The input dip point defined for subduction plate and fault models is now in degrees (as opposed radians) consistent with the system for coordinates. \[Arushi Saxena; 2022-10-07; [#448](github.com/GeodynamicWorldBuilder/WorldBuilder/pull/448)\]

## [0.4.0] - 2021-06-22
### Added
- Added basic unity build. \[Menno Fraters; 2020-08-15; [#206](github.com/GeodynamicWorldBuilder/WorldBuilder/issues/206)\]
- Allow to chose interpolation type per feature. \[Menno Fraters; 2021-04-23; [#224](github.com/GeodynamicWorldBuilder/WorldBuilder/issues/224)\]
- Added a benchmarks and let them automatically run by the github actions. A summary of the results are automatically posted on the github pages.  \[Menno Fraters; 2021-05-22; [#238](github.com/GeodynamicWorldBuilder/WorldBuilder/issues/238)\]
- Added an option to not build the unit tests.  \[Menno Fraters; 2021-05-22; [#238](github.com/GeodynamicWorldBuilder/WorldBuilder/issues/238)\]
- Added an option for Continuous Monotone Spline interpolation. This is useful for faults and slabs which need to be continuous and smooth. \[Menno Fraters; 2021-05-24; [#130](github.com/GeodynamicWorldBuilder/WorldBuilder/issues/130),[#237](github.com/GeodynamicWorldBuilder/WorldBuilder/pull/237)\]

### Changed
- Change minimum chame version fom 2.8.12 to 2.8.13. \[Menno Fraters; 2020-11-16; [#215](github.com/GeodynamicWorldBuilder/WorldBuilder/issues/215)\]
- Change minimum xcode version to 11. \[Menno Fraters; 2020-12-10; [#217](github.com/GeodynamicWorldBuilder/WorldBuilder/issues/217)\]
- Change changelog style to markdown based on [Keep a Changelog](https://keepachangelog.com/en/1.0.0/). \[Menno Fraters; 2021-05-01; [#230](github.com/GeodynamicWorldBuilder/WorldBuilder/issues/230),[#231](https://github.com/GeodynamicWorldBuilder/WorldBuilder/pull/231)\]
- Changed the underlying function which determines when you are inside a slab or a fault. This may slightly change the result, but the new result is more realistic I think. \[Menno Fraters; 2021-05-01; [#229](github.com/GeodynamicWorldBuilder/WorldBuilder/issues/229)\]
- The Vizualizer now uses compressed output by default. This decreases the file size and increases performance. \[Menno Fraters; 2021-05-22; [#239](github.com/GeodynamicWorldBuilder/WorldBuilder/issues/239)\]
- The Vizualizer buffers output before it writes it to a file. This increases performance. \[Menno Fraters; 2021-05-22; [#239](github.com/GeodynamicWorldBuilder/WorldBuilder/issues/239)\]
- In the fault temperature model linear, the entiry top temperature is changed to center temperature and the entry bottom temperature is changed to side temperature, since this represents the actual sides more accurately. \[Menno Fraters; 2021-07-09; [#260](github.com/GeodynamicWorldBuilder/WorldBuilder/issues/260)\]
- A large overhoal of the distance_point_from_curved_planes function improving the accuracy in spherical coordinates. This may slightly change the results, but it should be an improvement both in accuracy and performance. Also makes available a coordinate system independent distrance function and some fast trigonometric functions. \[Menno Fraters; 2021-06-11; [#255](github.com/GeodynamicWorldBuilder/WorldBuilder/issues/255)\]

### Fixed
- Fixed namespaces, adding `WorldBuilder::` where needed. \[Timo Heister; 2020-08-10; [#205](github.com/GeodynamicWorldBuilder/WorldBuilder/issues/205)\] 
- Fixed bug in linear temperature models in several features when using a top/center temperature which computes the background (-1). \[Menno Fraters; 2021-06-22; [#273](github.com/GeodynamicWorldBuilder/WorldBuilder/pull/273)\] 

## [0.3.0] - 2020-06-19
### Added
- An experimental grains interface containing grain sizes and orientations has been added. [Menno Fraters;;]
### Changed
- Fortran compiler is now optional [Menno Fraters;;]
- The world builder no longer requires or uses OpenMP. It was not used in the core  library, but used to speed up the Visualization program. That uses its own threads now. [Menno Fraters;;] 
- The usage of cmake has been moderized allowing for more flexibility [Menno Fraters;;]
### Fixed
- The code has been refactored and cleaned exstinively and new compiler warnings have been  enabled and fixed. [Menno Fraters;;]<|MERGE_RESOLUTION|>--- conflicted
+++ resolved
@@ -15,11 +15,8 @@
 - Added a cookbook for making a transform fault and using this model in ASPECT. \[Juliane Dannberg; 2024-02-14; [#563](https://github.com/GeodynamicWorldBuilder/WorldBuilder/pull/563)\]
 
 ### Changed 
-<<<<<<< HEAD
+- Unified the directories `cookbooks/` and `doc/sphinx/user_manual/cookbooks`. All information about cookbooks including the documentation is now bundled in the top-level `cookbooks/` directory. \[Rene Gassmoeller; 2024-02-14; [#558](github.com/GeodynamicWorldBuilder/WorldBuilder/pull/558)\]
 - Relocated the code that is used to calculate spreading center quantities like distance from the ridge, and spreading rate. Currently the spreading rate is just a constant value, but this will be changed in a follow up pull request. \[Daniel Douglas; 2024-02-14; [#590](https://github.com/GeodynamicWorldBuilder/WorldBuilder/pull/590)
-=======
-- Unified the directories `cookbooks/` and `doc/sphinx/user_manual/cookbooks`. All information about cookbooks including the documentation is now bundled in the top-level `cookbooks/` directory. \[Rene Gassmoeller; 2024-02-14; [#558](github.com/GeodynamicWorldBuilder/WorldBuilder/pull/558)\]
->>>>>>> 6f0e0a44
 
 ### Fixed
 - Fixed an issue where the ridge feature in spherical geometries for both the half space cooling and plate cooling models gave a discontinuous spreading center when crossing longitudes at intervals of 90 degrees. \[Daniel Douglas; 2024-01-22; [#520](github.com/GeodynamicWorldBuilder/WorldBuilder/pull/520),[#518](github.com/GeodynamicWorldBuilder/WorldBuilder/issues/518)\]
